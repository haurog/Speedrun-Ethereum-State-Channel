import React from "react";
import { formatUnits } from "@ethersproject/units";
import { isAddress } from "@ethersproject/address";
import { Address } from "../../components";

const tryToDisplay = thing => {
  if (thing && thing.toNumber) {
    try {
      return thing.toNumber();
    } catch (e) {
      return "Ξ"+formatUnits(thing, "ether");
    }
  }
  if(thing && thing.indexOf && thing.indexOf("0x")==0 && thing.length == 42){
    return (
      <Address
        value={thing}
<<<<<<< HEAD
        fontSize={16}
=======
        fontSize={22}
>>>>>>> f69a5a48
      />
    )
  }
  return JSON.stringify(thing);
};

export default tryToDisplay;<|MERGE_RESOLUTION|>--- conflicted
+++ resolved
@@ -15,11 +15,7 @@
     return (
       <Address
         value={thing}
-<<<<<<< HEAD
-        fontSize={16}
-=======
         fontSize={22}
->>>>>>> f69a5a48
       />
     )
   }
