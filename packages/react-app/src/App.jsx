--- conflicted
+++ resolved
@@ -3,11 +3,7 @@
 import "antd/dist/antd.css";
 import {  JsonRpcProvider, Web3Provider } from "@ethersproject/providers";
 import "./App.css";
-<<<<<<< HEAD
-import { Row, Col, Button, Menu, List } from "antd";
-=======
-import { Row, Col, Button, Menu, Alert } from "antd";
->>>>>>> f69a5a48
+import { Row, Col, Button, Menu, Alert, List } from "antd";
 import Web3Modal from "web3modal";
 import WalletConnectProvider from "@walletconnect/web3-provider";
 import { useUserAddress } from "eth-hooks";
@@ -35,11 +31,7 @@
     You can also bring in contract artifacts in `constants.js`
     (and then use the `useExternalContractLoader()` hook!)
 */
-<<<<<<< HEAD
-import { INFURA_ID, DAI_ADDRESS, DAI_ABI } from "./constants";
 const humanizeDuration = require("humanize-duration");
-=======
->>>>>>> f69a5a48
 
 /// 📡 What chain are your contracts deployed to?
 const targetNetwork = NETWORKS['localhost']; // <------- select your target frontend network (localhost, rinkeby, xdai, mainnet)
@@ -301,7 +293,6 @@
                 and give you a form to interact with it locally
             */}
 
-<<<<<<< HEAD
             <div style={{width:500, margin:"auto",marginTop:64}}>
               <div>Stake Events:</div>
               <List
@@ -326,15 +317,6 @@
             </div>
 
 
-=======
-            <Contract
-              name="YourContract"
-              signer={userProvider.getSigner()}
-              provider={localProvider}
-              address={address}
-              blockExplorer={blockExplorer}
-            />
->>>>>>> f69a5a48
 
 
             { /* uncomment for a second contract:
