--- conflicted
+++ resolved
@@ -46,21 +46,6 @@
   //  LibraryName: **LibraryAddress**
   // });
 
-<<<<<<< HEAD
-  // Verification method 2
-  // if (chainId !== "31337") {
-  //   try {
-  //     console.log(" 🎫 Verifing Contract on Etherscan... ");
-  //     await sleep(5000); // wait 5 seconds for deployment to propagate
-  //     await run("verify:verify", {
-  //       address: Staker.address,
-  //       contract:
-  //         "contracts/Staker.sol:Staker",
-  //       contractArguments: [exampleExternalContract.address],
-  //     });
-  //   } catch (error) {
-  //     console.log("⚠️ Contract Verification Failed: ", error);
-=======
   // todo: uncomment to verify your contract
   // if (chainId !== "31337") {
   //   try {
@@ -73,7 +58,6 @@
   //      });
   //   } catch (e) {
   //     console.log(" ⚠️ Failed to verify contract on Etherscan ");
->>>>>>> ae5d34a7
   //   }
   // }
 };
